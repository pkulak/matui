# Matui

A very opinionated [Matrix](https://matrix.org/) TUI. Text entry is done
externally, as is opening of all attachements. The UI is kept as simple as
possible and there's no mouse support (yet, at least).

![Matui](https://github.com/pkulak/matui/blob/main/screenshot.png?raw=true "The main chat window.")

# Who should use this client?

Anyone who wants a very simple terminal Matrix client, but runs another client
somewhere else for the missing features. There are some very basic actions
that aren't supported at the moment, like joining rooms and moderation. Also,
many events are still not suported, like threads (which are still shown, but
not formatted very well). Also, this project is very early, so you need to
be tolerant of some bugs.

# Installation

## Releases

You can download the latest release, unpack it, and move `matui` to `/usr/bin`
(or anywhere else you like).

## Arch Linux

Matui is packaged for the AUR: `paru -S matui`.

## Nix

There is a `flake.nix` that can be used run temporarily locally, or to install on NixOS or a `home-manager` system.

### Shell

`nix run 'https://github.com/pkulak/matui.git'`

### OS

```nix
{
  inputs = {
    matui.url = "github:pkulak/matui";
  };
  outputs =
    inputs@{ self
    , nixpkgs-unstable
    , ...
    }:
    let
      overlays = {
        unstable = _: prev: {
          unstable = import nixpkgs-unstable
            {
              inherit (prev.stdenv) system;
            } // {
            matui = inputs.matui.packages.${prev.stdenv.system}.matui;
          };
        };
      };
    in
    {
      <snip>;
      packages = with pkgs; [
        unstable.matui
      ];
    }
}
```

# Keybindings

Modal UIs can be a bit overwhelming, but thankfully chat isn't terribly
complicated. Especially if you don't implement too many features.

| Key   | Description                                            |
|-------|--------------------------------------------------------|
| Space | Show the room switcher.                                |
| j*    | Select one line down.                                  |
| k*    | Select one line up.                                    |
| i     | Create a new message using the external editor.        |
| Enter | Open the selected message (images, videos, urls, etc). |
| s     | Save the selected message (images and videos).         |
| c     | Edit the selected message in the external editor.      |
| r     | React to the selected message.                         |
| R     | Reply to the selected message.                         |
| v     | View the selected message in the external editor.      |
| V     | View the current room in the external editor.          |
| u     | Upload a file.                                         |
<<<<<<< HEAD
| ?     | Show this helper.                                      |
=======
>>>>>>> e916a185

\* arrow keys are fine too

# External Applications

The only requirement is an editor, and the $EDITOR environmental variable should
be set. Vim is highly recommended, as Matui is optimized for it. When using Vim,
the editor is started in insert mode for new messages and Enter sends them.

## Text Entry

Having Enter send a message is nice for messaging, but it then begs to have
Shift+Enter insert a new line. Unfortunately, that's not possible without
modifying your terminal config to send the key bindings that Neovim expects.
In Alacritty, it would be this:

```
key_bindings:
  - { key: Return, mods: Shift, chars: "\x1b[13;2u" }
```

Once that is setup, Matui will open Neovim (if that's your default editor)
with keys mapped such that Shift+Enter inserts a new line.

## File Viewing

You will probably want to view attachements and should make sure xdg-open works
with all the files you care about. I recommend [mpv](https://mpv.io/) and
[imv](https://sr.ht/~exec64/imv/) at a minimum.

## File Uploading

KDialog and/or Zenity is required to show the file picker.

# Configuration Example

```
# All the reactions that will show up in the picker.
reactions = [ "❤️", "👍", "👎", "😂", "‼️", "❓️"]

# Muted rooms.
muted = ["!hMPITSQBLFEleSJeVe:matrix.org"]

# Useful if your custom config is interfering with Enter key bindings
clear_vim = true
```

The config file is hot reloaded and can generally be found at
~/.config/matui/config.toml.

# Windows/Mac Support

There's nothing explicitly preventing this, but it's untested and Linux is
currently assumed.

# See Also

There's a much more mature Matrix TUI here:

[gomuks](https://github.com/tulir/gomuks)
<|MERGE_RESOLUTION|>--- conflicted
+++ resolved
@@ -86,10 +86,7 @@
 | v     | View the selected message in the external editor.      |
 | V     | View the current room in the external editor.          |
 | u     | Upload a file.                                         |
-<<<<<<< HEAD
 | ?     | Show this helper.                                      |
-=======
->>>>>>> e916a185
 
 \* arrow keys are fine too
 
